--- conflicted
+++ resolved
@@ -29,11 +29,7 @@
 | Fix is_nationwide schema error | draft-listings.ts, create-listing/page.tsx, ListingReview.tsx | Removed is_nationwide field, determine nationwide by lack of locations | No |
 | Implement mobile UX for SiteSketcher | Multiple files | Added MobileBottomSheet, TouchOptimizedButton, gesture handling, visual feedback | No |
 | Fix map to show all listing_locations | map/route.ts, useMapClustering.ts | Modified API to return one pin per location, updated clustering to handle location_id | No |
-<<<<<<< HEAD
 | Display company logos as map pins | MapMarker.tsx | Modified single listing pins to show company logo with fallback to initials | No |
 | Fix map measurements | MapboxMap.tsx | Update map annotations to use polygon-specific settings | No |
 | Fix desktop layout | ResponsiveControls.tsx | Improve button layout for desktop sidebar | No |
-| Fix toggle precedence logic | MapboxMap.tsx, ResponsiveControls.tsx, page.tsx | Fixed individual settings to always override global defaults | No |
-=======
-| Display company logos as map pins | MapMarker.tsx | Modified single listing pins to show company logo with fallback to initials | No |
->>>>>>> afbd352b
+| Fix toggle precedence logic | MapboxMap.tsx, ResponsiveControls.tsx, page.tsx | Fixed individual settings to always override global defaults | No |